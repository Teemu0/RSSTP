import numpy as np
import random
import copy
class Internal:
    def __init__(self, actions):
        #Constructor of Internal class
        self.set_transition_matrix(actions)
        self.set_current_state(0)

    def get_transition_matrix(self):                                                                #getter for transition matrix
        return self.__transition_matrix

    def set_transition_matrix(self,new_matrix):                                                     #setter for transition matrix
        #TODO check shape of matrix
        if isinstance(new_matrix,list):
            self.__transition_matrix = np.ndarray(shape= (1,1), dtype= object)                      #create initial 1x1 matrix
            self.__transition_matrix[0,0] = new_matrix                                              #fill matrix with list of possible actions
            self.__transition_matrix[0,0].sort()                                                    #sort matrix
        elif isinstance(new_matrix,np.ndarray):
            if len(np.shape(new_matrix)) <= 1:
                return -1
            # TODO msh uncomment this
            # if np.shape(new_matrix)[0] != np.shape(new_matrix)[1]:
            #     return -1
            if isinstance(new_matrix[0,0],np.ndarray):
                self.__transition_matrix = np.ndarray(shape= (np.shape(new_matrix)[0],np.shape(new_matrix)[1]), dtype= object)
                for i in range(np.shape(new_matrix)[0]):
                    for j in range(np.shape(new_matrix)[1]):
                        self.__transition_matrix[i,j] = new_matrix[i,j].tolist()
                        self.__transition_matrix[i,j].sort()
            elif isinstance(new_matrix[0,0],list):
                self.__transition_matrix = new_matrix
            else:
                return -1
        else:
            print("invalid input, use a list or square numpy array with more than one element")
            return -1

    def get_current_state(self):                                                                    #getter for current state
        return self.__current_state

    def set_current_state(self,new_state):                                                          #setter for current state
        if not (isinstance(new_state, int)):
            return -1
        if new_state < np.shape(self.__transition_matrix)[0] and new_state >= 0:
            self.__current_state = new_state
        else:
            return -1
    
    def split(self,n):

        if(self.transition_matrix_validation() == -1):                                               #validating transition matrix
            return -1
        
        row_length = len(self.__transition_matrix)
        col_length = len(self.__transition_matrix[0])
        
        if (n >= row_length) | (n >= col_length):                                                  #checking is argument n is less then the N or M of transition matix       
            return -1
        
        #this function changes the transition graph G by splitting a node into two nodes. All the incoming and outgoing transitions are dublicated.
        row = copy.deepcopy([self.__transition_matrix[n,:]])                                        #extract desired row
        self.__transition_matrix = np.vstack((self.__transition_matrix,row))                        #add it to the matrix
        col = copy.deepcopy(self.__transition_matrix[:,n])                                          #extract desired col
        col = np.expand_dims(col, axis = 1)                                                         #convert it to correct shape
        self.__transition_matrix = np.hstack((self.__transition_matrix,col))                        #add it to the matrix
        return self.__transition_matrix

    def merge(self,n,m):
       
        if(self.transition_matrix_validation() == -1):                                              #checking is argument n and m is less then the N & M of transition matix
            return -1
        
        row_length = len(self.__transition_matrix)
        col_length = len(self.__transition_matrix[0])
 
        if (n >= row_length) | (n >= col_length) | (m >= row_length)| (m >= col_length):            #checking the argurment n and m is less then the N x M of transition matix
            return -1
        
        if (n == m):                                                                                #checking if n and m are same (invalid arguments)
            return -1

        #Opposite of split. Remove columns n, m and rows n, m and add instead one row and one column which are obtained by taking unions of elements of original rows/columns.
        row1 = np.array([self.__transition_matrix[n,:]])                                            #extract row n
        row2 = np.array([self.__transition_matrix[m,:]])                                            #extract row m
        row1 += row2                                                                                #merge rows                    
        for i in range(len(row1[0])):
            row1[0,i]= list(set(row1[0,i]))                                                         #remove duplicates
        self.__transition_matrix[n,:] = row1                                                        #update row n
        self.__transition_matrix = np.delete(self.__transition_matrix,m, axis=0)                    #delete row m
        col1 = np.array(self.__transition_matrix[:,n])                                              #extract column n
        col2 = np.array(self.__transition_matrix[:,m])                                              #extract column m
        col1 += col2                                                                                #merge columns 
        for i in range(len(col1[:])):
            col1[i]= list(set(col1[i]))                                                             #remove duplicates
        self.__transition_matrix[:,n] = col1                                                        #update column n
        self.__transition_matrix = np.delete(self.__transition_matrix,m, axis=1)                    #remove column m                                                     
        return self.__transition_matrix

    def add(self,n,m,k):
        
        if(self.transition_matrix_validation() == -1):                                               #validating transition matrix
            return -1

        row_length = len(self.__transition_matrix)
        col_length = len(self.__transition_matrix[0])
 
        if (n >= row_length) | (m >= col_length):                                                  #checking the argument n and m is less then the N x M of transition matix
            return -1
        
        #add a connection from n to m with label k, meaning that anm := anm ∪ {k}.
        if k not in self.__transition_matrix[n,m]:                                                  #check if connection already exists
            self.__transition_matrix[n,m].append(k)                                                 #if not add k to Amn
            self.__transition_matrix[n,m].sort()                                                    #sort elements in Amn
            return self.__transition_matrix
        else:
            print("this connection already exists")                                                 #if yes print this message
            return -1

    def delete(self,n,m,k):
        
        if(self.transition_matrix_validation() == -1):                                               #validating transition matrix
            return -1
       
        row_length = len(self.__transition_matrix)
        col_length = len(self.__transition_matrix[0])

        if (n >= row_length) | (m >= col_length):                                                   #checking is argument n and m is less then the N & M of transition matix
            return -1

        #remove the connection from n to m, if it has label k, meaning that anm := anm \ {k}.
        if k in self.__transition_matrix[n,m]:                                                      #check if connection exists
            self.__transition_matrix[n,m].remove(k)                                                 #if yes remove k from Amn if found
            return self.__transition_matrix
        else:
            print("Specified path does not exist")                                                  #if not  k is not in Amn print message 
            return -1
    

    def transition(self,k):
               
        if(self.transition_matrix_validation() == -1):                                               #validating transition matrix
            return -1
        
        #This is a non-deterministic transition.
        possible_transitions = list()                                                               #initiate a list of possible next states
        for i in range (np.shape(self.__transition_matrix)[0]):                                     #iterate through all tuples in current row   
            if k in self.__transition_matrix[self.__current_state,i]:                               #if k is a tuple add its column to possible transitions
                possible_transitions.append(i)
        try:
            self.__current_state = random.choice(possible_transitions)                              #update current state to one of the possible transitions
            return self.__current_state
        except:
            print("This transition is not possible")                                                #if k is not found in any tuple print this message
            return -1

<<<<<<< HEAD
    def transition_matrix_validation(self):
        #Validating transition martix before any manipulation 
        row_length = len(self.__transition_matrix)                                                  #extracting rows of transition matrix
        col_length = len(self.__transition_matrix[0])                                               #extracting rows of transition matrix

        if (row_length == 0) | (col_length == 0):                                                   #checking if transition matrix is empty
            return -1
        
        if row_length != col_length:                                                                #checking square matrix
            return -1
        
        for row_index in range(row_length):                                                         #checking size of rows inside each intermediate column wrt row or column
            intermediate_col_length = len(self.__transition_matrix[row_index])
            if row_length != intermediate_col_length:
                return -1
        return 1

    
=======
    def get_current_state(self):
        return self.current_state
>>>>>>> 3d86d8a7
<|MERGE_RESOLUTION|>--- conflicted
+++ resolved
@@ -12,11 +12,11 @@
 
     def set_transition_matrix(self,new_matrix):                                                     #setter for transition matrix
         #TODO check shape of matrix
-        if isinstance(new_matrix,list):
+        if isinstance(new_matrix, list):
             self.__transition_matrix = np.ndarray(shape= (1,1), dtype= object)                      #create initial 1x1 matrix
             self.__transition_matrix[0,0] = new_matrix                                              #fill matrix with list of possible actions
             self.__transition_matrix[0,0].sort()                                                    #sort matrix
-        elif isinstance(new_matrix,np.ndarray):
+        elif isinstance(new_matrix, np.ndarray):
             if len(np.shape(new_matrix)) <= 1:
                 return -1
             # TODO msh uncomment this
@@ -28,7 +28,7 @@
                     for j in range(np.shape(new_matrix)[1]):
                         self.__transition_matrix[i,j] = new_matrix[i,j].tolist()
                         self.__transition_matrix[i,j].sort()
-            elif isinstance(new_matrix[0,0],list):
+            elif isinstance(new_matrix[0,0], list):
                 self.__transition_matrix = new_matrix
             else:
                 return -1
@@ -154,7 +154,6 @@
             print("This transition is not possible")                                                #if k is not found in any tuple print this message
             return -1
 
-<<<<<<< HEAD
     def transition_matrix_validation(self):
         #Validating transition martix before any manipulation 
         row_length = len(self.__transition_matrix)                                                  #extracting rows of transition matrix
@@ -170,10 +169,4 @@
             intermediate_col_length = len(self.__transition_matrix[row_index])
             if row_length != intermediate_col_length:
                 return -1
-        return 1
-
-    
-=======
-    def get_current_state(self):
-        return self.current_state
->>>>>>> 3d86d8a7
+        return 1