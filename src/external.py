--- conflicted
+++ resolved
@@ -148,10 +148,7 @@
         coordinates_3=[]
         
         coordinates_3 = self._calculate_coordinates(self.p)   
-<<<<<<< HEAD
         self.plot(coordinates_3)
-=======
->>>>>>> 70626708
         return coordinates_3
 
 
@@ -184,8 +181,6 @@
         else:
             print('line '+ str(results[2]) +' intersects with line '+str(results[3])+'! \n')
 
-<<<<<<< HEAD
-
     def plot(self, coordinates):
 
             x_coordinates=[0]
@@ -206,6 +201,4 @@
             plt.grid()
             plt.show()
 
-=======
->>>>>>> 70626708
         