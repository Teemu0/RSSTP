--- conflicted
+++ resolved
@@ -1,15 +1,9 @@
 import math
 from shapely.geometry import LineString, Point
 
-<<<<<<< HEAD
 import matplotlib.pyplot as plt
-import time
 import numpy as np
 
-#pip install shapely
-
-=======
->>>>>>> 1889013d
 class External:
     def __init__(self, n, p, l, o, d, feedback):
         """ Constructor of External
@@ -57,17 +51,6 @@
         y=0
 
         for i in range(self.n):
-<<<<<<< HEAD
-            p = p + new_position[i]
-
-            temp_x = round(lengths[i]*math.cos(math.radians(p)),2)
-            temp_y = round(lengths[i]*math.sin(math.radians(p)),2)
-            #print("temp :( "+ str(temp_x) + " , " + str(temp_y) +" )")
-            x = round((x + temp_x),2)
-            y = round((y + temp_y),2)
-            coordinates.append((x,y))
-            #print(" x for joint "+ str(i) +  " ( "+ str(x) + " , "+ str(y) +" )")
-=======
             p = p + position[i]
 
             temp_x = round(lengths[i]*math.cos(math.radians(p)),2)
@@ -75,7 +58,6 @@
             x = round((x + temp_x),2)
             y = round((y + temp_y),2)
             coordinates.append((x,y))
->>>>>>> 1889013d
 
         return coordinates # this will always return x,y for joint i
     
@@ -101,16 +83,10 @@
         circle = []
 
         # range determiners
-<<<<<<< HEAD
-        nbr_of_obstacles = int(len(self.o)/2)
-        nbr_of_lines = self.n
-
-=======
         n_obstacles = int(len(self.o)/2)
         n_arms = self.n
 
         # create obstacles
->>>>>>> 1889013d
         if len(self.o) == 0:
             print ("No obstacles in environment")
             return collision, obstacle_collision, collided_arm, collided_object 
@@ -192,14 +168,9 @@
         """
         coordinates = []
         
-<<<<<<< HEAD
-        coordinates_3 = self._calculate_coordinates(self.p)   
-        self.plot(coordinates_3)
-        return coordinates_3
-=======
         coordinates = self._calculate_coordinates(self.p)   
+        self.plot(coordinates)
         return self.p, coordinates
->>>>>>> 1889013d
 
 
     def update(self, a):
@@ -236,18 +207,17 @@
         elif obstacle_collision:
             print('Position of joint ' + str(collided_arm) +' (' + str(coordinates_after_move[k]) + ') is unreachable due to object ' + str(collided_object)+'! \n')
         else:
-<<<<<<< HEAD
-            print('line '+ str(results[2]) +' intersects with line '+str(results[3])+'! \n')
+            print('arm ' + str(collided_arm) + ' intersects with arm ' + str(collided_object) + '! \n')
 
     def plot(self, coordinates):
-        
+
         x_coordinates=[0]
         y_coordinates=[0]
 
         for coordinate in coordinates:
             x_coordinates.append(coordinate[0])
             y_coordinates.append(coordinate[1])
-        
+
         plt.plot(x_coordinates, y_coordinates)
         plt.axis([-3, 3.5, -3, 3])
 
@@ -256,7 +226,4 @@
             plt.gca().add_patch(circle)        
 
         plt.grid()
-        plt.show()
-=======
-            print('arm ' + str(collided_arm) + ' intersects with arm ' + str(collided_object) + '! \n')
->>>>>>> 1889013d
+        plt.show()